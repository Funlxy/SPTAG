--- conflicted
+++ resolved
@@ -295,17 +295,10 @@
                 void* reconstructVector = nullptr;
                 if (index->m_pQuantizer)
                 {
-<<<<<<< HEAD
-                    reconstructVector = ALIGN_ALLOC(SPTAG::COMMON::DistanceUtils::Quantizer->ReconstructSize());
-                    SPTAG::COMMON::DistanceUtils::Quantizer->ReconstructVector((const uint8_t*)query, reconstructVector);
-                    sampleANN.SetTarget(reconstructVector);
-                    sampleTruth.SetTarget(reconstructVector);
-=======
-                    reconstructVector = _mm_malloc(index->m_pQuantizer->ReconstructSize(), ALIGN_SPTAG);
+                    reconstructVector = ALIGN_ALLOC(index->m_pQuantizer->ReconstructSize());
                     index->m_pQuantizer->ReconstructVector((const uint8_t*)query, reconstructVector);
                     sampleANN.SetTarget(reconstructVector, index->m_pQuantizer);
                     sampleTruth.SetTarget(reconstructVector, index->m_pQuantizer);
->>>>>>> 6cd56b0a
                 }
 
                 index->SearchIndex(sampleANN);
