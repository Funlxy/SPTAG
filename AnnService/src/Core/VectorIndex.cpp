// Copyright (c) Microsoft Corporation. All rights reserved.
// Licensed under the MIT License.

#include "inc/Core/VectorIndex.h"
#include "inc/Helper/CommonHelper.h"
#include "inc/Helper/StringConvert.h"
#include "inc/Helper/SimpleIniReader.h"
#include "inc/Helper/ConcurrentSet.h"

#include "inc/Core/BKT/Index.h"
#include "inc/Core/KDT/Index.h"
#include "inc/Core/SPANN/Index.h"

typedef typename SPTAG::Helper::Concurrent::ConcurrentMap<std::string, SPTAG::SizeType> MetadataMap;

using namespace SPTAG;

#ifdef DEBUG
std::shared_ptr<Helper::Logger> SPTAG::g_pLogger(new Helper::SimpleLogger(Helper::LogLevel::LL_Debug));
#else
std::shared_ptr<Helper::Logger> SPTAG::g_pLogger(new Helper::SimpleLogger(Helper::LogLevel::LL_Info));
#endif

std::mt19937 SPTAG::rg;

std::shared_ptr<Helper::DiskPriorityIO>(*SPTAG::f_createIO)() = []() -> std::shared_ptr<Helper::DiskPriorityIO> { return std::shared_ptr<Helper::DiskPriorityIO>(new Helper::SimpleFileIO()); };

namespace SPTAG {

    bool copyfile(const char* oldpath, const char* newpath) {
        auto input = f_createIO(), output = f_createIO();
        if (input == nullptr || !input->Initialize(oldpath, std::ios::binary | std::ios::in) || 
            output == nullptr || !output->Initialize(newpath, std::ios::binary | std::ios::out))
        {
            LOG(Helper::LogLevel::LL_Error, "Unable to open files: %s %s\n", oldpath, newpath);
            return false;
        }

        const std::size_t bufferSize = 1 << 30;
        std::unique_ptr<char[]> bufferHolder(new char[bufferSize]);

        std::uint64_t readSize;
        while ((readSize = input->ReadBinary(bufferSize, bufferHolder.get()))) {
            if (output->WriteBinary(readSize, bufferHolder.get()) != readSize) {
                LOG(Helper::LogLevel::LL_Error, "Unable to write file: %s\n", newpath);
                return false;
            }
        }
        input->ShutDown(); output->ShutDown();
        return true;
    }

#ifndef _MSC_VER
    void listdir(std::string path, std::vector<std::string>& files) {
        if (auto dirptr = opendir(path.substr(0, path.length() - 1).c_str())) {
            while (auto f = readdir(dirptr)) {
                if (!f->d_name || f->d_name[0] == '.') continue;
                std::string tmp = path.substr(0, path.length() - 1);
                tmp += std::string(f->d_name);
                if (f->d_type == DT_DIR) {
                    listdir(tmp + FolderSep + "*", files);
                }
                else {
                    files.push_back(tmp);
                }
            }
            closedir(dirptr);
        }
    }
#else
    void listdir(std::string path, std::vector<std::string>& files) {
        WIN32_FIND_DATA fd;
        HANDLE hFile = FindFirstFile(path.c_str(), &fd);
        if (hFile != INVALID_HANDLE_VALUE) {
             do {
                 std::string tmp = path.substr(0, path.length() - 1);
                 tmp += std::string(fd.cFileName);
                if (fd.dwFileAttributes & FILE_ATTRIBUTE_DIRECTORY) {
                    if (fd.cFileName[0] != '.') {
                        listdir(tmp + FolderSep + "*", files);
                    }
                }
                else {
                    files.push_back(tmp);
                }
            } while (FindNextFile(hFile, &fd));
            FindClose(hFile);
        }
    }
#endif
}

VectorIndex::VectorIndex()
{
}


VectorIndex::~VectorIndex()
{
}


std::string 
VectorIndex::GetParameter(const std::string& p_param, const std::string& p_section) const
{
    return GetParameter(p_param.c_str(), p_section.c_str());
}


ErrorCode
VectorIndex::SetParameter(const std::string& p_param, const std::string& p_value, const std::string& p_section)
{
    return SetParameter(p_param.c_str(), p_value.c_str(), p_section.c_str());
}


void 
VectorIndex::SetMetadata(MetadataSet* p_new) {
    m_pMetadata.reset(p_new);
}


MetadataSet*
VectorIndex::GetMetadata() const {
    return m_pMetadata.get();
}


ByteArray 
VectorIndex::GetMetadata(SizeType p_vectorID) const {
    if (nullptr != m_pMetadata)
    {
        return m_pMetadata->GetMetadata(p_vectorID);
    }
    return ByteArray::c_empty;
}


std::shared_ptr<std::vector<std::uint64_t>> VectorIndex::CalculateBufferSize() const
{
    std::shared_ptr<std::vector<std::uint64_t>> ret = BufferSize();
    
    if (m_pMetadata != nullptr)
    {
        auto metasize = m_pMetadata->BufferSize();
        ret->push_back(metasize.first);
        ret->push_back(metasize.second);
    }

    if (m_pQuantizer)
    {
        ret->push_back(m_pQuantizer->BufferSize());
    }
    return std::move(ret);
}


ErrorCode
VectorIndex::LoadIndexConfig(Helper::IniReader& p_reader)
{
    std::string metadataSection("MetaData");
    if (p_reader.DoesSectionExist(metadataSection))
    {
        m_sMetadataFile = p_reader.GetParameter(metadataSection, "MetaDataFilePath", std::string());
        m_sMetadataIndexFile = p_reader.GetParameter(metadataSection, "MetaDataIndexPath", std::string());
    }

    std::string quantizerSection("Quantizer");
    if (p_reader.DoesSectionExist(quantizerSection))
    {
        m_sQuantizerFile = p_reader.GetParameter(quantizerSection, "QuantizerFilePath", std::string());
    }
    return LoadConfig(p_reader);
}


ErrorCode
VectorIndex::SaveIndexConfig(std::shared_ptr<Helper::DiskPriorityIO> p_configOut)
{
    if (nullptr != m_pMetadata)
    {
        IOSTRING(p_configOut, WriteString, "[MetaData]\n");
        IOSTRING(p_configOut, WriteString, ("MetaDataFilePath=" + m_sMetadataFile + "\n").c_str());
        IOSTRING(p_configOut, WriteString, ("MetaDataIndexPath=" + m_sMetadataIndexFile + "\n").c_str());
        if (nullptr != m_pMetaToVec) IOSTRING(p_configOut, WriteString, "MetaDataToVectorIndex=true\n");
        IOSTRING(p_configOut, WriteString, "\n");
    }

    if (m_pQuantizer)
    {
        IOSTRING(p_configOut, WriteString, "[Quantizer]\n");
        IOSTRING(p_configOut, WriteString, ("QuantizerFilePath=" + m_sQuantizerFile + "\n").c_str());
        IOSTRING(p_configOut, WriteString, "\n");
    }

    IOSTRING(p_configOut, WriteString, "[Index]\n");
    IOSTRING(p_configOut, WriteString, ("IndexAlgoType=" + Helper::Convert::ConvertToString(GetIndexAlgoType()) + "\n").c_str());
    IOSTRING(p_configOut, WriteString, ("ValueType=" + Helper::Convert::ConvertToString(GetVectorValueType()) + "\n").c_str());
    IOSTRING(p_configOut, WriteString, "\n");

    return SaveConfig(p_configOut);
}


SizeType
VectorIndex::GetMetaMapping(std::string& meta) const
{
    MetadataMap* ptr = static_cast<MetadataMap*>(m_pMetaToVec.get());
    auto iter = ptr->find(meta);
    if (iter != ptr->end()) return iter->second;
    return -1;
}


void
VectorIndex::UpdateMetaMapping(const std::string& meta, SizeType i)
{
    MetadataMap* ptr = static_cast<MetadataMap*>(m_pMetaToVec.get());
    auto iter = ptr->find(meta);
    if (iter != ptr->end()) DeleteIndex(iter->second);;
    (*ptr)[meta] = i;
}


void
VectorIndex::BuildMetaMapping(bool p_checkDeleted)
{
    MetadataMap* ptr = new MetadataMap(m_iDataBlockSize);
    for (SizeType i = 0; i < m_pMetadata->Count(); i++) {
        if (!p_checkDeleted || ContainSample(i)) {
            ByteArray meta = m_pMetadata->GetMetadata(i);
            (*ptr)[std::string((char*)meta.Data(), meta.Length())] = i;
        }
    }
    m_pMetaToVec.reset(ptr, std::default_delete<MetadataMap>());
}


ErrorCode
VectorIndex::SaveIndex(std::string& p_config, const std::vector<ByteArray>& p_indexBlobs)
{
    if (!m_bReady || GetNumSamples() - GetNumDeleted() == 0) return ErrorCode::EmptyIndex;

    ErrorCode ret = ErrorCode::Success;
    {
        std::shared_ptr<Helper::DiskPriorityIO> p_configStream(new Helper::SimpleBufferIO());
        if (p_configStream == nullptr || !p_configStream->Initialize(nullptr, std::ios::out)) return ErrorCode::EmptyDiskIO;
        if ((ret = SaveIndexConfig(p_configStream)) != ErrorCode::Success) return ret;
        p_config.resize(p_configStream->TellP());
        IOBINARY(p_configStream, ReadBinary, p_config.size(), (char*)p_config.c_str(), 0);
    }

    std::vector<std::shared_ptr<Helper::DiskPriorityIO>> p_indexStreams;
    for (size_t i = 0; i < p_indexBlobs.size(); i++)
    {
        std::shared_ptr<Helper::DiskPriorityIO> ptr(new Helper::SimpleBufferIO());
        if (ptr == nullptr || !ptr->Initialize((char*)p_indexBlobs[i].Data(), std::ios::binary | std::ios::out, p_indexBlobs[i].Length())) return ErrorCode::EmptyDiskIO;
        p_indexStreams.push_back(std::move(ptr));
    }

    size_t metaStart = BufferSize()->size();
    if (NeedRefine())
    {
        ret = RefineIndex(p_indexStreams, nullptr);
    }
    else 
    {
        if (m_pMetadata != nullptr && p_indexStreams.size() >= metaStart + 2)
        {
            
            ret = m_pMetadata->SaveMetadata(p_indexStreams[metaStart], p_indexStreams[metaStart + 1]);
        }
        if (ErrorCode::Success == ret) ret = SaveIndexData(p_indexStreams);
    }
    if (m_pMetadata != nullptr) metaStart += 2;
    
    if (ErrorCode::Success == ret && m_pQuantizer && p_indexStreams.size() > metaStart) {
        ret = m_pQuantizer->SaveQuantizer(p_indexStreams[metaStart]);
    }
    return ret;
}


ErrorCode
VectorIndex::SaveIndex(const std::string& p_folderPath)
{
    if (!m_bReady || GetNumSamples() - GetNumDeleted() == 0) return ErrorCode::EmptyIndex;

    std::string folderPath(p_folderPath);
    if (!folderPath.empty() && *(folderPath.rbegin()) != FolderSep)
    {
        folderPath += FolderSep;
    }
    if (!direxists(folderPath.c_str()))
    {
        mkdir(folderPath.c_str());
    }

    if (GetIndexAlgoType() == IndexAlgoType::SPANN && GetParameter("IndexDirectory", "Base") != p_folderPath) {
        std::vector<std::string> files;
        std::string oldFolder = GetParameter("IndexDirectory", "Base");
        if (!oldFolder.empty() && *(oldFolder.rbegin()) != FolderSep) oldFolder += FolderSep;
        listdir((oldFolder + "*").c_str(), files);
        for (auto file : files) {
            size_t firstSep = oldFolder.length(), lastSep = file.find_last_of(FolderSep);
            std::string newFolder = folderPath + ((lastSep > firstSep)? file.substr(firstSep, lastSep - firstSep) : ""), filename = file.substr(lastSep + 1);
            if (!direxists(newFolder.c_str())) mkdir(newFolder.c_str());
            LOG(Helper::LogLevel::LL_Info, "Copy file %s to %s...\n", file.c_str(), (newFolder + FolderSep + filename).c_str());
            if (!copyfile(file.c_str(), (newFolder + FolderSep + filename).c_str()))
                return ErrorCode::DiskIOFail;
        }
        SetParameter("IndexDirectory", p_folderPath, "Base");
    }

    ErrorCode ret = ErrorCode::Success;
    {
        auto configFile = SPTAG::f_createIO();
        if (configFile == nullptr || !configFile->Initialize((folderPath + "indexloader.ini").c_str(), std::ios::out)) return ErrorCode::FailedCreateFile;
        if ((ret = SaveIndexConfig(configFile)) != ErrorCode::Success) return ret;
    }

    std::shared_ptr<std::vector<std::string>> indexfiles = GetIndexFiles();
    if (nullptr != m_pMetadata) {
        indexfiles->push_back(m_sMetadataFile);
        indexfiles->push_back(m_sMetadataIndexFile);
    }
    if (m_pQuantizer) {
        indexfiles->push_back(m_sQuantizerFile);
    }
    std::vector<std::shared_ptr<Helper::DiskPriorityIO>> handles;
    for (std::string& f : *indexfiles) {
        std::string newfile = folderPath + f;
        if (!direxists(newfile.substr(0, newfile.find_last_of(FolderSep)).c_str())) mkdir(newfile.substr(0, newfile.find_last_of(FolderSep)).c_str());
        
        auto ptr = SPTAG::f_createIO();
        if (ptr == nullptr || !ptr->Initialize(newfile.c_str(), std::ios::binary | std::ios::out)) return ErrorCode::FailedCreateFile;
        handles.push_back(std::move(ptr));
    }

    size_t metaStart = GetIndexFiles()->size();
    if (NeedRefine()) 
    {
        ret = RefineIndex(handles, nullptr);
    }
    else 
    {
        if (m_pMetadata != nullptr) ret = m_pMetadata->SaveMetadata(handles[metaStart], handles[metaStart + 1]);
        if (ErrorCode::Success == ret) ret = SaveIndexData(handles);
    }
    if (m_pMetadata != nullptr) metaStart += 2;

    if (ErrorCode::Success == ret && m_pQuantizer) {
        ret = m_pQuantizer->SaveQuantizer(handles[metaStart]);
    }
    return ret;
}


ErrorCode
VectorIndex::SaveIndexToFile(const std::string& p_file, IAbortOperation* p_abort)
{
    if (!m_bReady || GetNumSamples() - GetNumDeleted() == 0) return ErrorCode::EmptyIndex;

    auto fp = SPTAG::f_createIO();
    if (fp == nullptr || !fp->Initialize(p_file.c_str(), std::ios::binary | std::ios::out)) return ErrorCode::FailedCreateFile;

    ErrorCode ret = ErrorCode::Success;
    
    std::uint64_t configSize = 0;
    IOBINARY(fp, WriteBinary, sizeof(configSize), (char*)&configSize);
    if ((ret = SaveIndexConfig(fp)) != ErrorCode::Success) return ret;
    configSize = fp->TellP() - sizeof(configSize);

    if (p_abort != nullptr && p_abort->ShouldAbort()) ret = ErrorCode::ExternalAbort;
    else {
        std::uint64_t blobs = CalculateBufferSize()->size();
        IOBINARY(fp, WriteBinary, sizeof(blobs), (char*)&blobs);
        std::vector<std::shared_ptr<Helper::DiskPriorityIO>> p_indexStreams(blobs, fp);

        if (NeedRefine())
        {
            ret = RefineIndex(p_indexStreams, p_abort);
        }
        else
        {
            ret = SaveIndexData(p_indexStreams);

            if (p_abort != nullptr && p_abort->ShouldAbort()) ret = ErrorCode::ExternalAbort;

            if (ErrorCode::Success == ret && m_pMetadata != nullptr) ret = m_pMetadata->SaveMetadata(fp, fp);
        }
        if (ErrorCode::Success == ret && m_pQuantizer) {
            ret = m_pQuantizer->SaveQuantizer(fp);
        }
    }
    if (ErrorCode::Success == ret) IOBINARY(fp, WriteBinary, sizeof(configSize), (char*)&configSize, 0);
    fp->ShutDown();

    if (ret != ErrorCode::Success) std::remove(p_file.c_str());
    return ret;
}


ErrorCode
VectorIndex::BuildIndex(std::shared_ptr<VectorSet> p_vectorSet,
    std::shared_ptr<MetadataSet> p_metadataSet, bool p_withMetaIndex, bool p_normalized)
{
    if (nullptr == p_vectorSet || p_vectorSet->GetValueType() != GetVectorValueType())
    {
        return ErrorCode::Fail;
    }
    m_pMetadata = std::move(p_metadataSet);
    if (p_withMetaIndex && m_pMetadata != nullptr)
    {
        BuildMetaMapping(false);
    }
    BuildIndex(p_vectorSet->GetData(), p_vectorSet->Count(), p_vectorSet->Dimension(), p_normalized);
    return ErrorCode::Success;
}


ErrorCode
VectorIndex::SearchIndex(const void* p_vector, int p_vectorCount, int p_neighborCount, bool p_withMeta, BasicResult* p_results) const {
    size_t vectorSize = GetValueTypeSize(GetVectorValueType()) * GetFeatureDim();
#pragma omp parallel for schedule(dynamic,10)
    for (int i = 0; i < p_vectorCount; i++) {
        QueryResult res((char*)p_vector + i * vectorSize, p_neighborCount, p_withMeta, p_results + i * p_neighborCount);
        SearchIndex(res);
    }
    return ErrorCode::Success;
}


ErrorCode 
VectorIndex::AddIndex(std::shared_ptr<VectorSet> p_vectorSet, std::shared_ptr<MetadataSet> p_metadataSet, bool p_withMetaIndex, bool p_normalized) {
    if (nullptr == p_vectorSet || p_vectorSet->GetValueType() != GetVectorValueType())
    {
        return ErrorCode::Fail;
    }

    return AddIndex(p_vectorSet->GetData(), p_vectorSet->Count(), p_vectorSet->Dimension(), p_metadataSet, p_withMetaIndex, p_normalized);
}


ErrorCode
VectorIndex::DeleteIndex(ByteArray p_meta) {
    if (m_pMetaToVec == nullptr) return ErrorCode::VectorNotFound;

    std::string meta((char*)p_meta.Data(), p_meta.Length());
    SizeType vid = GetMetaMapping(meta);
    if (vid >= 0) return DeleteIndex(vid);
    return ErrorCode::VectorNotFound;
}


ErrorCode
VectorIndex::MergeIndex(VectorIndex* p_addindex, int p_threadnum, IAbortOperation* p_abort)
{
    ErrorCode ret = ErrorCode::Success;
    if (p_addindex->m_pMetadata != nullptr) {
#pragma omp parallel for num_threads(p_threadnum) schedule(dynamic,128)
        for (SizeType i = 0; i < p_addindex->GetNumSamples(); i++)
        {
            if (ret == ErrorCode::ExternalAbort) continue;

            if (p_addindex->ContainSample(i))
            {
                ByteArray meta = p_addindex->GetMetadata(i);
                std::uint64_t offsets[2] = { 0, meta.Length() };
                std::shared_ptr<MetadataSet> p_metaSet(new MemMetadataSet(meta, ByteArray((std::uint8_t*)offsets, sizeof(offsets), false), 1));
                AddIndex(p_addindex->GetSample(i), 1, p_addindex->GetFeatureDim(), p_metaSet);
            }

            if (p_abort != nullptr && p_abort->ShouldAbort()) 
            {
                ret = ErrorCode::ExternalAbort;
            }
        }
    }
    else {
#pragma omp parallel for num_threads(p_threadnum) schedule(dynamic,128)
        for (SizeType i = 0; i < p_addindex->GetNumSamples(); i++) 
        {
            if (ret == ErrorCode::ExternalAbort) continue;

            if (p_addindex->ContainSample(i))
            {
                AddIndex(p_addindex->GetSample(i), 1, p_addindex->GetFeatureDim(), nullptr);
            }

            if (p_abort != nullptr && p_abort->ShouldAbort())
            {
                ret = ErrorCode::ExternalAbort;
            }
        }
    }
    return ret;
}


const void* VectorIndex::GetSample(ByteArray p_meta, bool& deleteFlag)
{
    if (m_pMetaToVec == nullptr) return nullptr;

    std::string meta((char*)p_meta.Data(), p_meta.Length());
    SizeType vid = GetMetaMapping(meta);
    if (vid >= 0 && vid < GetNumSamples()) {
        deleteFlag = !ContainSample(vid);
        return GetSample(vid);
    }
    return nullptr;
}


ErrorCode
VectorIndex::LoadQuantizer(std::string p_quantizerFile)
{
    auto ptr = SPTAG::f_createIO();
    if (!ptr->Initialize(p_quantizerFile.c_str(), std::ios::binary | std::ios::in))
    {
        LOG(Helper::LogLevel::LL_Error, "Failed to read quantizer file.\n");
        return ErrorCode::FailedOpenFile;
    }
    SetQuantizer(SPTAG::COMMON::IQuantizer::LoadIQuantizer(ptr));
    if (!m_pQuantizer)
    {
        LOG(Helper::LogLevel::LL_Error, "Failed to load quantizer.\n");
        return ErrorCode::FailedParseValue;
    }
    return ErrorCode::Success;
}


std::shared_ptr<VectorIndex>
VectorIndex::CreateInstance(IndexAlgoType p_algo, VectorValueType p_valuetype)
{
    if (IndexAlgoType::Undefined == p_algo || VectorValueType::Undefined == p_valuetype)
    {
        return nullptr;
    }

    if (p_algo == IndexAlgoType::BKT) {
        switch (p_valuetype)
        {
#define DefineVectorValueType(Name, Type) \
    case VectorValueType::Name: \
        return std::shared_ptr<VectorIndex>(new BKT::Index<Type>); \

#include "inc/Core/DefinitionList.h"
#undef DefineVectorValueType

        default: break;
        }
    }
    else if (p_algo == IndexAlgoType::KDT) {
        switch (p_valuetype)
        {
#define DefineVectorValueType(Name, Type) \
    case VectorValueType::Name: \
        return std::shared_ptr<VectorIndex>(new KDT::Index<Type>); \

#include "inc/Core/DefinitionList.h"
#undef DefineVectorValueType

        default: break;
        }
    }
    else if (p_algo == IndexAlgoType::SPANN) {
        switch (p_valuetype)
        {
#define DefineVectorValueType(Name, Type) \
    case VectorValueType::Name: \
        return std::shared_ptr<VectorIndex>(new SPANN::Index<Type>); \

#include "inc/Core/DefinitionList.h"
#undef DefineVectorValueType

        default: break;
        }
    }
    return nullptr;
}


ErrorCode
VectorIndex::LoadIndex(const std::string& p_loaderFilePath, std::shared_ptr<VectorIndex>& p_vectorIndex)
{
    std::string folderPath(p_loaderFilePath);
    if (!folderPath.empty() && *(folderPath.rbegin()) != FolderSep) folderPath += FolderSep;

    Helper::IniReader iniReader;
    {
        auto fp = SPTAG::f_createIO();
        if (fp == nullptr || !fp->Initialize((folderPath + "indexloader.ini").c_str(), std::ios::in)) return ErrorCode::FailedOpenFile;
        if (ErrorCode::Success != iniReader.LoadIni(fp)) return ErrorCode::FailedParseValue;
    }

    IndexAlgoType algoType = iniReader.GetParameter("Index", "IndexAlgoType", IndexAlgoType::Undefined);
    VectorValueType valueType = iniReader.GetParameter("Index", "ValueType", VectorValueType::Undefined);
    if ((p_vectorIndex = CreateInstance(algoType, valueType)) == nullptr) return ErrorCode::FailedParseValue;

    ErrorCode ret = ErrorCode::Success;
    if ((ret = p_vectorIndex->LoadIndexConfig(iniReader)) != ErrorCode::Success) return ret;

    std::shared_ptr<std::vector<std::string>> indexfiles = p_vectorIndex->GetIndexFiles();
    if (iniReader.DoesSectionExist("MetaData")) {
        indexfiles->push_back(p_vectorIndex->m_sMetadataFile);
        indexfiles->push_back(p_vectorIndex->m_sMetadataIndexFile);
    }
    if (iniReader.DoesSectionExist("Quantizer")) {
        indexfiles->push_back(p_vectorIndex->m_sQuantizerFile);
    }
    std::vector<std::shared_ptr<Helper::DiskPriorityIO>> handles;
    for (std::string& f : *indexfiles) {
        auto ptr = SPTAG::f_createIO();
        if (ptr == nullptr || !ptr->Initialize((folderPath + f).c_str(), std::ios::binary | std::ios::in)) {
            LOG(Helper::LogLevel::LL_Error, "Cannot open file %s!\n", (folderPath + f).c_str());
            ptr = nullptr;
        }
        handles.push_back(std::move(ptr));
    }

    if ((ret = p_vectorIndex->LoadIndexData(handles)) != ErrorCode::Success) return ret;

    size_t metaStart = p_vectorIndex->GetIndexFiles()->size();
    if (iniReader.DoesSectionExist("MetaData"))
    {
        p_vectorIndex->SetMetadata(new MemMetadataSet(handles[metaStart], handles[metaStart + 1], 
            p_vectorIndex->m_iDataBlockSize, p_vectorIndex->m_iDataCapacity, p_vectorIndex->m_iMetaRecordSize));

        if (!(p_vectorIndex->GetMetadata()->Available()))
        {
            LOG(Helper::LogLevel::LL_Error, "Error: Failed to load metadata.\n");
            return ErrorCode::Fail;
        }

        if (iniReader.GetParameter("MetaData", "MetaDataToVectorIndex", std::string()) == "true")
        {
            p_vectorIndex->BuildMetaMapping();
        }
        metaStart += 2;
    }
    if (iniReader.DoesSectionExist("Quantizer")) {
        p_vectorIndex->SetQuantizer(SPTAG::COMMON::IQuantizer::LoadIQuantizer(handles[metaStart]));
        if (!p_vectorIndex->m_pQuantizer) return ErrorCode::FailedParseValue;
    }
    p_vectorIndex->m_bReady = true;
    return ErrorCode::Success;
}


ErrorCode
VectorIndex::LoadIndexFromFile(const std::string& p_file, std::shared_ptr<VectorIndex>& p_vectorIndex)
{
    auto fp = SPTAG::f_createIO();
    if (fp == nullptr || !fp->Initialize(p_file.c_str(), std::ios::binary | std::ios::in)) return ErrorCode::FailedOpenFile;

    SPTAG::Helper::IniReader iniReader;
    {
        std::uint64_t configSize;
        IOBINARY(fp, ReadBinary, sizeof(configSize), (char*)&configSize);
        std::vector<char> config(configSize + 1, '\0');
        IOBINARY(fp, ReadBinary, configSize, config.data());

        std::shared_ptr<Helper::DiskPriorityIO> bufferhandle(new Helper::SimpleBufferIO());
        if (bufferhandle == nullptr || !bufferhandle->Initialize(config.data(), std::ios::in, configSize)) return ErrorCode::EmptyDiskIO;
        if (SPTAG::ErrorCode::Success != iniReader.LoadIni(bufferhandle)) return ErrorCode::FailedParseValue;
    }

    IndexAlgoType algoType = iniReader.GetParameter("Index", "IndexAlgoType", IndexAlgoType::Undefined);
    VectorValueType valueType = iniReader.GetParameter("Index", "ValueType", VectorValueType::Undefined);

    ErrorCode ret = ErrorCode::Success;

    if ((p_vectorIndex = CreateInstance(algoType, valueType)) == nullptr) return ErrorCode::FailedParseValue;
    
    if ((ret = p_vectorIndex->LoadIndexConfig(iniReader)) != ErrorCode::Success) return ret;

    std::uint64_t blobs;
    IOBINARY(fp, ReadBinary, sizeof(blobs), (char*)&blobs);
   
    std::vector<std::shared_ptr<Helper::DiskPriorityIO>> p_indexStreams(blobs, fp);
    if ((ret = p_vectorIndex->LoadIndexData(p_indexStreams)) != ErrorCode::Success) return ret;

    if (iniReader.DoesSectionExist("MetaData"))
    {
        p_vectorIndex->SetMetadata(new MemMetadataSet(fp, fp, p_vectorIndex->m_iDataBlockSize, p_vectorIndex->m_iDataCapacity, p_vectorIndex->m_iMetaRecordSize));

        if (!(p_vectorIndex->GetMetadata()->Available()))
        {
            LOG(Helper::LogLevel::LL_Error, "Error: Failed to load metadata.\n");
            return ErrorCode::Fail;
        }

        if (iniReader.GetParameter("MetaData", "MetaDataToVectorIndex", std::string()) == "true")
        {
            p_vectorIndex->BuildMetaMapping();
        }
    }

    if (iniReader.DoesSectionExist("Quantizer"))
    {
        p_vectorIndex->SetQuantizer(SPTAG::COMMON::IQuantizer::LoadIQuantizer(fp));
        if (!p_vectorIndex->m_pQuantizer) return ErrorCode::FailedParseValue;
    }

    p_vectorIndex->m_bReady = true;
    return ErrorCode::Success;
}


ErrorCode
VectorIndex::LoadIndex(const std::string& p_config, const std::vector<ByteArray>& p_indexBlobs, std::shared_ptr<VectorIndex>& p_vectorIndex)
{
    SPTAG::Helper::IniReader iniReader;
    std::shared_ptr<Helper::DiskPriorityIO> fp(new Helper::SimpleBufferIO());
    if (fp == nullptr || !fp->Initialize(p_config.c_str(), std::ios::in, p_config.size())) return ErrorCode::EmptyDiskIO;
    if (SPTAG::ErrorCode::Success != iniReader.LoadIni(fp)) return ErrorCode::FailedParseValue;

    IndexAlgoType algoType = iniReader.GetParameter("Index", "IndexAlgoType", IndexAlgoType::Undefined);
    VectorValueType valueType = iniReader.GetParameter("Index", "ValueType", VectorValueType::Undefined);

    ErrorCode ret = ErrorCode::Success;

    if ((p_vectorIndex = CreateInstance(algoType, valueType)) == nullptr) return ErrorCode::FailedParseValue;
    if (!iniReader.GetParameter<std::string>("Base", "QuantizerFilePath", std::string()).empty())
    {
        p_vectorIndex->SetQuantizer(COMMON::IQuantizer::LoadIQuantizer(p_indexBlobs[4]));
        if (!p_vectorIndex->m_pQuantizer) return ErrorCode::FailedParseValue;
    }
    
    if ((p_vectorIndex->LoadIndexConfig(iniReader)) != ErrorCode::Success) return ret;

    if ((ret = p_vectorIndex->LoadIndexDataFromMemory(p_indexBlobs)) != ErrorCode::Success) return ret;

    size_t metaStart = p_vectorIndex->BufferSize()->size();
    if (iniReader.DoesSectionExist("MetaData") && p_indexBlobs.size() >= metaStart + 2)
    {
        ByteArray pMetaIndex = p_indexBlobs[metaStart + 1];
        p_vectorIndex->SetMetadata(new MemMetadataSet(p_indexBlobs[metaStart],
            ByteArray(pMetaIndex.Data() + sizeof(SizeType), pMetaIndex.Length() - sizeof(SizeType), false),
            *((SizeType*)pMetaIndex.Data()), 
            p_vectorIndex->m_iDataBlockSize, p_vectorIndex->m_iDataCapacity, p_vectorIndex->m_iMetaRecordSize));

        if (!(p_vectorIndex->GetMetadata()->Available()))
        {
            LOG(Helper::LogLevel::LL_Error, "Error: Failed to load metadata.\n");
            return ErrorCode::Fail;
        }

        if (iniReader.GetParameter("MetaData", "MetaDataToVectorIndex", std::string()) == "true")
        {
            p_vectorIndex->BuildMetaMapping();
        }
        metaStart += 2;
    }

    p_vectorIndex->m_bReady = true;
    return ErrorCode::Success;
}


std::uint64_t VectorIndex::EstimatedVectorCount(std::uint64_t p_memory, DimensionType p_dimension, VectorValueType p_valuetype, SizeType p_vectorsInBlock, SizeType p_maxmeta, IndexAlgoType p_algo, int p_treeNumber, int p_neighborhoodSize)
{
    size_t treeNodeSize;
    if (p_algo == IndexAlgoType::BKT) {
        treeNodeSize = sizeof(SizeType) * 3;
    }
    else if (p_algo == IndexAlgoType::KDT) {
        treeNodeSize = sizeof(SizeType) * 2 + sizeof(DimensionType) + sizeof(float);
    }
    else {
        return 0;
    }
    std::uint64_t unit = GetValueTypeSize(p_valuetype) * p_dimension + p_maxmeta + sizeof(std::uint64_t) + sizeof(SizeType) * p_neighborhoodSize + 1 + treeNodeSize * p_treeNumber;
    return ((p_memory / unit) / p_vectorsInBlock) * p_vectorsInBlock;
}


std::uint64_t VectorIndex::EstimatedMemoryUsage(std::uint64_t p_vectorCount, DimensionType p_dimension, VectorValueType p_valuetype, SizeType p_vectorsInBlock, SizeType p_maxmeta, IndexAlgoType p_algo, int p_treeNumber, int p_neighborhoodSize)
{
    p_vectorCount = ((p_vectorCount + p_vectorsInBlock - 1) / p_vectorsInBlock) * p_vectorsInBlock;
    size_t treeNodeSize;
    if (p_algo == IndexAlgoType::BKT) {
        treeNodeSize = sizeof(SizeType) * 3;
    }
    else if (p_algo == IndexAlgoType::KDT) {
        treeNodeSize = sizeof(SizeType) * 2 + sizeof(DimensionType) + sizeof(float);
    }
    else {
        return 0;
    }
    std::uint64_t ret = GetValueTypeSize(p_valuetype) * p_dimension * p_vectorCount; //Vector Size
    ret += p_maxmeta * p_vectorCount; // MetaData Size
    ret += sizeof(std::uint64_t) * p_vectorCount; // MetaIndex Size
    ret += sizeof(SizeType) * p_neighborhoodSize * p_vectorCount; // Graph Size
    ret += p_vectorCount; // DeletedFlag Size
    ret += treeNodeSize * p_treeNumber * p_vectorCount; // Tree Size
    return ret;
}



#if defined(GPU)

#include "inc/Core/Common/cuda/TailNeighbors.hxx"

void VectorIndex::SortSelections(std::vector<Edge>* selections) {
  LOG(Helper::LogLevel::LL_Debug, "Starting sort of final input on GPU\n");
  GPU_SortSelections(selections);
}



void VectorIndex::ApproximateRNG(std::shared_ptr<VectorSet>& fullVectors, std::unordered_set<SizeType>& exceptIDS, int candidateNum, Edge* selections, int replicaCount, int numThreads, int numTrees, int leafSize, float RNGFactor, int numGPUs)
{

    LOG(Helper::LogLevel::LL_Info, "Starting GPU SSD Index build stage...\n");

    int metric = (GetDistCalcMethod() == SPTAG::DistCalcMethod::Cosine);

    if(GetVectorValueType() != VectorValueType::Float) {
        typedef int32_t SUMTYPE;

        switch (GetVectorValueType())
        {
#define DefineVectorValueType(Name, Type) \
        case VectorValueType::Name: \
            if(fullVectors->Dimension() <= 64) { \
                getTailNeighborsTPT<Type, float, SUMTYPE, 64>((Type*)fullVectors->GetData(), fullVectors->Count(), this, exceptIDS, fullVectors->Dimension(), replicaCount, numThreads, numTrees, leafSize, metric, numGPUs, selections); \
            } else if (fullVectors->Dimension() <= 100) { \
                getTailNeighborsTPT<Type, float, SUMTYPE, 100>((Type*)fullVectors->GetData(), fullVectors->Count(), this, exceptIDS, fullVectors->Dimension(), replicaCount, numThreads, numTrees, leafSize, metric, numGPUs, selections); \
            } else if (fullVectors->Dimension() <= 128) { \
                getTailNeighborsTPT<Type, float, SUMTYPE, 128>((Type*)fullVectors->GetData(), fullVectors->Count(), this, exceptIDS, fullVectors->Dimension(), replicaCount, numThreads, numTrees, leafSize, metric, numGPUs, selections); \
            } else if (fullVectors->Dimension() <= 200) { \
                getTailNeighborsTPT<Type, float, SUMTYPE, 200>((Type*)fullVectors->GetData(), fullVectors->Count(), this, exceptIDS, fullVectors->Dimension(), replicaCount, numThreads, numTrees, leafSize, metric, numGPUs, selections); \
            } else if (fullVectors->Dimension() <= 768) { \
                getTailNeighborsTPT<Type, float, SUMTYPE, 768>((Type*)fullVectors->GetData(), fullVectors->Count(), this, exceptIDS, fullVectors->Dimension(), replicaCount, numThreads, numTrees, leafSize, metric, numGPUs, selections); \
            } else if (fullVectors->Dimension() <= 1024) { \
                getTailNeighborsTPT<Type, float, SUMTYPE, 1024>((Type*)fullVectors->GetData(), fullVectors->Count(), this, exceptIDS, fullVectors->Dimension(), replicaCount, numThreads, numTrees, leafSize, metric, numGPUs, selections); \
            } else if (fullVectors->Dimension() <= 2048) { \
                getTailNeighborsTPT<Type, float, SUMTYPE, 2048>((Type*)fullVectors->GetData(), fullVectors->Count(), this, exceptIDS, fullVectors->Dimension(), replicaCount, numThreads, numTrees, leafSize, metric, numGPUs, selections); \
            } else if (fullVectors->Dimension() <= 4096) { \
                getTailNeighborsTPT<Type, float, SUMTYPE, 4096>((Type*)fullVectors->GetData(), fullVectors->Count(), this, exceptIDS, fullVectors->Dimension(), replicaCount, numThreads, numTrees, leafSize, metric, numGPUs, selections); \
            } else { \
                LOG(Helper::LogLevel::LL_Error, "Datasets of >768 dimensions not currently supported for GPU Index build\n"); \
                exit(1); \
            } \
            break; \

#include "inc/Core/DefinitionList.h"
#undef DefineVectorValueType

        default: break;
        }
    }
    else {
        typedef float SUMTYPE;

        if (fullVectors->Dimension() <= 64) {
            getTailNeighborsTPT<float, float, SUMTYPE, 64>((float*)fullVectors->GetData(), fullVectors->Count(), this, exceptIDS, fullVectors->Dimension(), replicaCount, numThreads, numTrees, leafSize, metric, numGPUs, selections);
        }
        else if (fullVectors->Dimension() <= 100) {
            getTailNeighborsTPT<float, float, SUMTYPE, 100>((float*)fullVectors->GetData(), fullVectors->Count(), this, exceptIDS, fullVectors->Dimension(), replicaCount, numThreads, numTrees, leafSize, metric, numGPUs, selections);
        }
        else if (fullVectors->Dimension() <= 128) {
            getTailNeighborsTPT<float, float, SUMTYPE, 128>((float*)fullVectors->GetData(), fullVectors->Count(), this, exceptIDS, fullVectors->Dimension(), replicaCount, numThreads, numTrees, leafSize, metric, numGPUs, selections);
        }
        else if (fullVectors->Dimension() <= 200) {
            getTailNeighborsTPT<float, float, SUMTYPE, 200>((float*)fullVectors->GetData(), fullVectors->Count(), this, exceptIDS, fullVectors->Dimension(), replicaCount, numThreads, numTrees, leafSize, metric, numGPUs, selections);
        }
        else if (fullVectors->Dimension() <= 768) {
            getTailNeighborsTPT<float, float, SUMTYPE, 768>((float*)fullVectors->GetData(), fullVectors->Count(), this, exceptIDS, fullVectors->Dimension(), replicaCount, numThreads, numTrees, leafSize, metric, numGPUs, selections);
        }
        else if (fullVectors->Dimension() <= 1024) {
            getTailNeighborsTPT<float, float, SUMTYPE, 1024>((float*)fullVectors->GetData(), fullVectors->Count(), this, exceptIDS, fullVectors->Dimension(), replicaCount, numThreads, numTrees, leafSize, metric, numGPUs, selections);
        }
        else if (fullVectors->Dimension() <= 2048) {
            getTailNeighborsTPT<float, float, SUMTYPE, 2048>((float*)fullVectors->GetData(), fullVectors->Count(), this, exceptIDS, fullVectors->Dimension(), replicaCount, numThreads, numTrees, leafSize, metric, numGPUs, selections);
        }
        else if (fullVectors->Dimension() <= 4096) {
            getTailNeighborsTPT<float, float, SUMTYPE, 4096>((float*)fullVectors->GetData(), fullVectors->Count(), this, exceptIDS, fullVectors->Dimension(), replicaCount, numThreads, numTrees, leafSize, metric, numGPUs, selections);
        }
        else {
            LOG(Helper::LogLevel::LL_Error, "Datasets of >768 dimensions not currently supported for GPU Index build\n");
            exit(1);
        }
    }
}
#else

void VectorIndex::SortSelections(std::vector<Edge>* selections) {
    EdgeCompare edgeComparer;
    std::sort(selections->begin(), selections->end(), edgeComparer);
}

void VectorIndex::ApproximateRNG(std::shared_ptr<VectorSet>& fullVectors, std::unordered_set<SizeType>& exceptIDS, int candidateNum, Edge* selections, int replicaCount, int numThreads, int numTrees, int leafSize, float RNGFactor, int numGPUs)
{
    std::vector<std::thread> threads;
    threads.reserve(numThreads);

    std::atomic_int nextFullID(0);
    std::atomic_size_t rngFailedCountTotal(0);

    for (int tid = 0; tid < numThreads; ++tid)
    {
        threads.emplace_back([&, tid]()
            {
                QueryResult resultSet(NULL, candidateNum, false);

                size_t rngFailedCount = 0;

                while (true)
                {
                    int fullID = nextFullID.fetch_add(1);
                    if (fullID >= fullVectors->Count())
                    {
                        break;
                    }

                    if (exceptIDS.count(fullID) > 0)
                    {
                        continue;
                    }
                    
                    void* reconstructed_vector = nullptr;
                    if (m_pQuantizer)
                    {
<<<<<<< HEAD
                        reconstructed_vector = ALIGN_ALLOC(SPTAG::COMMON::DistanceUtils::Quantizer->ReconstructSize());
                        SPTAG::COMMON::DistanceUtils::Quantizer->ReconstructVector((const uint8_t*)fullVectors->GetVector(fullID), reconstructed_vector);
                        resultSet.SetTarget(reconstructed_vector);
=======
                        reconstructed_vector = _mm_malloc(m_pQuantizer->ReconstructSize(), ALIGN_SPTAG);
                        m_pQuantizer->ReconstructVector((const uint8_t*)fullVectors->GetVector(fullID), reconstructed_vector);
                        switch (m_pQuantizer->GetReconstructType()) {
#define DefineVectorValueType(Name, Type) \
                    case VectorValueType::Name: \
                        (*((COMMON::QueryResultSet<Type>*)&resultSet)).SetTarget(reinterpret_cast<Type*>(reconstructed_vector), m_pQuantizer); \
                        break;
#include "inc/Core/DefinitionList.h"
#undef DefineVectorValueType
                    default:
                        LOG(Helper::LogLevel::LL_Error, "Unable to get quantizer reconstruct type %s", Helper::Convert::ConvertToString<VectorValueType>(m_pQuantizer->GetReconstructType()));
                        }
>>>>>>> 6cd56b0a
                    }
                    else
                    {
                        resultSet.SetTarget(fullVectors->GetVector(fullID));
                    }
                    resultSet.Reset();

                    SearchIndex(resultSet);

                    size_t selectionOffset = static_cast<size_t>(fullID)* replicaCount;

                    BasicResult* queryResults = resultSet.GetResults();
                    int currReplicaCount = 0;
                    for (int i = 0; i < candidateNum && currReplicaCount < replicaCount; ++i)
                    {
                        if (queryResults[i].VID == -1)
                        {
                            break;
                        }

                        // RNG Check.
                        bool rngAccpeted = true;
                        for (int j = 0; j < currReplicaCount; ++j)
                        {
                            float nnDist = ComputeDistance(GetSample(queryResults[i].VID), GetSample(selections[selectionOffset+j].node));

                            if (RNGFactor * nnDist < queryResults[i].Dist)
                            {
                                rngAccpeted = false;
                                break;
                            }
                        }

                        if (!rngAccpeted)
                        {
                            ++rngFailedCount;
                            continue;
                        }

                        selections[selectionOffset + currReplicaCount].node = queryResults[i].VID;
                        selections[selectionOffset + currReplicaCount].distance = queryResults[i].Dist;
                        ++currReplicaCount;
                    }

                    if (reconstructed_vector)
                    {
                        ALIGN_FREE(reconstructed_vector);
                    }
                }
                rngFailedCountTotal += rngFailedCount;
            });
    }

    for (int tid = 0; tid < numThreads; ++tid)
    {
        threads[tid].join();
    }
    LOG(Helper::LogLevel::LL_Info, "Searching replicas ended. RNG failed count: %llu\n", static_cast<uint64_t>(rngFailedCountTotal.load()));
}
#endif<|MERGE_RESOLUTION|>--- conflicted
+++ resolved
@@ -926,12 +926,7 @@
                     void* reconstructed_vector = nullptr;
                     if (m_pQuantizer)
                     {
-<<<<<<< HEAD
-                        reconstructed_vector = ALIGN_ALLOC(SPTAG::COMMON::DistanceUtils::Quantizer->ReconstructSize());
-                        SPTAG::COMMON::DistanceUtils::Quantizer->ReconstructVector((const uint8_t*)fullVectors->GetVector(fullID), reconstructed_vector);
-                        resultSet.SetTarget(reconstructed_vector);
-=======
-                        reconstructed_vector = _mm_malloc(m_pQuantizer->ReconstructSize(), ALIGN_SPTAG);
+                        reconstructed_vector = ALIGN_ALLOC(m_pQuantizer->ReconstructSize());
                         m_pQuantizer->ReconstructVector((const uint8_t*)fullVectors->GetVector(fullID), reconstructed_vector);
                         switch (m_pQuantizer->GetReconstructType()) {
 #define DefineVectorValueType(Name, Type) \
@@ -943,7 +938,6 @@
                     default:
                         LOG(Helper::LogLevel::LL_Error, "Unable to get quantizer reconstruct type %s", Helper::Convert::ConvertToString<VectorValueType>(m_pQuantizer->GetReconstructType()));
                         }
->>>>>>> 6cd56b0a
                     }
                     else
                     {
